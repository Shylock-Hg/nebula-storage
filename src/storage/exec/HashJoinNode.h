--- conflicted
+++ resolved
@@ -26,15 +26,9 @@
 public:
     using RelNode<T>::execute;
 
-<<<<<<< HEAD
-    HashJoinNode(PlanContext* planCtx,
+    HashJoinNode(RunTimeContext* context,
                  const std::vector<TagNode<T>*>& tagNodes,
                  const std::vector<EdgeNode<T>*>& edgeNodes,
-=======
-    HashJoinNode(RunTimeContext* context,
-                 const std::vector<TagNode*>& tagNodes,
-                 const std::vector<EdgeNode<VertexID>*>& edgeNodes,
->>>>>>> 977a9cbc
                  TagContext* tagContext,
                  EdgeContext* edgeContext,
                  StorageExpressionContext* expCtx)
@@ -64,15 +58,9 @@
         if (expCtx_ != nullptr) {
             expCtx_->clear();
         }
-<<<<<<< HEAD
         this->result_.setList(nebula::List());
         auto& result = this->result_.mutableList();
-        if (planContext_->resultStat_ == ResultStatus::ILLEGAL_DATA) {
-=======
-        result_.setList(nebula::List());
-        auto& result = result_.mutableList();
         if (context_->resultStat_ == ResultStatus::ILLEGAL_DATA) {
->>>>>>> 977a9cbc
             return nebula::cpp2::ErrorCode::E_INVALID_DATA;
         }
 
@@ -179,15 +167,9 @@
     }
 
 private:
-<<<<<<< HEAD
-    PlanContext* planContext_;
+    RunTimeContext* context_;
     std::vector<TagNode<T>*> tagNodes_;
     std::vector<EdgeNode<T>*> edgeNodes_;
-=======
-    RunTimeContext* context_;
-    std::vector<TagNode*> tagNodes_;
-    std::vector<EdgeNode<VertexID>*> edgeNodes_;
->>>>>>> 977a9cbc
     TagContext* tagContext_;
     EdgeContext* edgeContext_;
     StorageExpressionContext* expCtx_;
