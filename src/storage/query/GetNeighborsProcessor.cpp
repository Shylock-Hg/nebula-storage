--- conflicted
+++ resolved
@@ -61,7 +61,6 @@
         }
     }
 
-<<<<<<< HEAD
     if (!withDst_) {
         auto plan = buildPlan<VertexID>(&resultDataSet_, limit, random);
         std::unordered_set<PartitionID> failedParts;
@@ -81,7 +80,7 @@
 
                 // the first column of each row would be the vertex id
                 auto ret = plan.go(partId, vId);
-                if (ret != kvstore::ResultCode::SUCCEEDED) {
+                if (ret != nebula::cpp2::ErrorCode::SUCCEEDED) {
                     if (failedParts.find(partId) == failedParts.end()) {
                         failedParts.emplace(partId);
                         handleErrorCode(ret, spaceId_, partId);
@@ -109,35 +108,11 @@
                     return;
                 }
                 auto ret = plan.go(partId, std::make_pair(vId, dstId));
-                if (ret != kvstore::ResultCode::SUCCEEDED) {
+                if (ret != nebula::cpp2::ErrorCode::SUCCEEDED) {
                     if (failedParts.find(partId) == failedParts.end()) {
                         failedParts.emplace(partId);
                         handleErrorCode(ret, spaceId_, partId);
                     }
-=======
-    auto plan = buildPlan(&resultDataSet_, limit, random);
-    std::unordered_set<PartitionID> failedParts;
-    for (const auto& partEntry : req.get_parts()) {
-        auto partId = partEntry.first;
-        for (const auto& row : partEntry.second) {
-            CHECK_GE(row.values.size(), 1);
-            auto vId = row.values[0].getStr();
-
-            if (!NebulaKeyUtils::isValidVidLen(spaceVidLen_, vId)) {
-                LOG(ERROR) << "Space " << spaceId_ << ", vertex length invalid, "
-                           << " space vid len: " << spaceVidLen_ << ",  vid is " << vId;
-                pushResultCode(nebula::cpp2::ErrorCode::E_INVALID_VID, partId);
-                onFinished();
-                return;
-            }
-
-            // the first column of each row would be the vertex id
-            auto ret = plan.go(partId, vId);
-            if (ret != nebula::cpp2::ErrorCode::SUCCEEDED) {
-                if (failedParts.find(partId) == failedParts.end()) {
-                    failedParts.emplace(partId);
-                    handleErrorCode(ret, spaceId_, partId);
->>>>>>> 57304fc1
                 }
             }
         }
@@ -230,14 +205,10 @@
     return plan;
 }
 
-<<<<<<< HEAD
-cpp2::ErrorCode GetNeighborsProcessor::checkAndBuildContexts(const cpp2::GetNeighborsRequest& req) {
-    withDst_ = (req.get_column_names().size() == 2);
-
-=======
 nebula::cpp2::ErrorCode
 GetNeighborsProcessor::checkAndBuildContexts(const cpp2::GetNeighborsRequest& req) {
->>>>>>> 57304fc1
+    withDst_ = (req.get_column_names().size() == 2);
+
     resultDataSet_.colNames.emplace_back(kVid);
     // reserve second colname for stat
     resultDataSet_.colNames.emplace_back("_stats");
