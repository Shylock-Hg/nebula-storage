--- conflicted
+++ resolved
@@ -203,12 +203,8 @@
     StoragePlan<VertexID> plan;
     std::vector<TagNode<VertexID>*> tags;
     for (const auto& tc : tagContext_.propContexts_) {
-<<<<<<< HEAD
         auto tag = std::make_unique<TagNode<VertexID>>(
-            planContext_.get(), &tagContext_, tc.first, &tc.second);
-=======
-        auto tag = std::make_unique<TagNode>(context, &tagContext_, tc.first, &tc.second);
->>>>>>> 977a9cbc
+            context, &tagContext_, tc.first, &tc.second);
         tags.emplace_back(tag.get());
         plan.addNode(std::move(tag));
     }
