--- conflicted
+++ resolved
@@ -92,13 +92,8 @@
     std::unique_ptr<kvstore::KVStore> kv(MockCluster::initMetaKV(rootPath.path()));
     auto now = time::WallClock::fastNowInMilliSec();
 
-<<<<<<< HEAD
     HostInfo hInfo1(now, cpp2::HostRole::STORAGE, gitInfoSha());
-    HostInfo hInfo2(now+2000, cpp2::HostRole::STORAGE, gitInfoSha());
-=======
-    HostInfo hInfo1(now, cpp2::HostRole::STORAGE, nebula::storage::gitInfoSha());
-    HostInfo hInfo2(now + 2000, cpp2::HostRole::STORAGE, nebula::storage::gitInfoSha());
->>>>>>> 95495edc
+    HostInfo hInfo2(now + 2000, cpp2::HostRole::STORAGE, gitInfoSha());
     ActiveHostsMan::updateHostInfo(kv.get(), HostAddr("0", 0), hInfo1);
     ActiveHostsMan::updateHostInfo(kv.get(), HostAddr("0", 1), hInfo1);
     ActiveHostsMan::updateHostInfo(kv.get(), HostAddr("0", 2), hInfo1);
